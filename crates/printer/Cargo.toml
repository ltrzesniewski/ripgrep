[package]
name = "grep-printer"
version = "0.1.7"  #:version
authors = ["Andrew Gallant <jamslam@gmail.com>"]
description = """
An implementation of the grep crate's Sink trait that provides standard
printing of search results, similar to grep itself.
"""
documentation = "https://docs.rs/grep-printer"
homepage = "https://github.com/BurntSushi/ripgrep/tree/master/crates/printer"
repository = "https://github.com/BurntSushi/ripgrep/tree/master/crates/printer"
readme = "README.md"
keywords = ["grep", "pattern", "print", "printer", "sink"]
license = "Unlicense OR MIT"
edition = "2018"

[features]
default = ["serde1"]
serde1 = ["base64", "serde", "serde_json"]

[dependencies]
<<<<<<< HEAD
base64 = { version = "0.13.0", optional = true }
bstr = "0.2.0"
gethostname = "0.3.0"
grep-matcher = { version = "0.1.5", path = "../matcher" }
grep-searcher = { version = "0.1.8", path = "../searcher" }
lazy_static = "1.1.0"
once_cell = "1.15.0"
=======
base64 = { version = "0.20.0", optional = true }
bstr = "1.1.0"
grep-matcher = { version = "0.1.6", path = "../matcher" }
grep-searcher = { version = "0.1.11", path = "../searcher" }
>>>>>>> 44fb9fce
termcolor = "1.0.4"
serde = { version = "1.0.77", optional = true, features = ["derive"] }
serde_json = { version = "1.0.27", optional = true }

[dev-dependencies]
grep-regex = { version = "0.1.11", path = "../regex" }<|MERGE_RESOLUTION|>--- conflicted
+++ resolved
@@ -19,20 +19,13 @@
 serde1 = ["base64", "serde", "serde_json"]
 
 [dependencies]
-<<<<<<< HEAD
-base64 = { version = "0.13.0", optional = true }
-bstr = "0.2.0"
+base64 = { version = "0.20.0", optional = true }
+bstr = "1.1.0"
 gethostname = "0.3.0"
-grep-matcher = { version = "0.1.5", path = "../matcher" }
-grep-searcher = { version = "0.1.8", path = "../searcher" }
+grep-matcher = { version = "0.1.6", path = "../matcher" }
+grep-searcher = { version = "0.1.11", path = "../searcher" }
 lazy_static = "1.1.0"
 once_cell = "1.15.0"
-=======
-base64 = { version = "0.20.0", optional = true }
-bstr = "1.1.0"
-grep-matcher = { version = "0.1.6", path = "../matcher" }
-grep-searcher = { version = "0.1.11", path = "../searcher" }
->>>>>>> 44fb9fce
 termcolor = "1.0.4"
 serde = { version = "1.0.77", optional = true, features = ["derive"] }
 serde_json = { version = "1.0.27", optional = true }
